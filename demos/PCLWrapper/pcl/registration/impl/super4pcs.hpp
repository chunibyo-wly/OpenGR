/*
 * Software License Agreement (BSD License)
 *
 *  Point Cloud Library (PCL) - www.pointclouds.org
 *  Copyright (c) 2010-2012, Willow Garage, Inc.
 *  Copyright (c) 2012-, Open Perception, Inc.
 *
 *  All rights reserved.
 *
 *  Redistribution and use in source and binary forms, with or without
 *  modification, are permitted provided that the following conditions
 *  are met:
 *
 *   * Redistributions of source code must retain the above copyright
 *     notice, this list of conditions and the following disclaimer.
 *   * Redistributions in binary form must reproduce the above
 *     copyright notice, this list of conditions and the following
 *     disclaimer in the documentation and/or other materials provided
 *     with the distribution.
 *   * Neither the name of the copyright holder(s) nor the names of its
 *     contributors may be used to endorse or promote products derived
 *     from this software without specific prior written permission.
 *
 *  THIS SOFTWARE IS PROVIDED BY THE COPYRIGHT HOLDERS AND CONTRIBUTORS
 *  "AS IS" AND ANY EXPRESS OR IMPLIED WARRANTIES, INCLUDING, BUT NOT
 *  LIMITED TO, THE IMPLIED WARRANTIES OF MERCHANTABILITY AND FITNESS
 *  FOR A PARTICULAR PURPOSE ARE DISCLAIMED. IN NO EVENT SHALL THE
 *  COPYRIGHT OWNER OR CONTRIBUTORS BE LIABLE FOR ANY DIRECT, INDIRECT,
 *  INCIDENTAL, SPECIAL, EXEMPLARY, OR CONSEQUENTIAL DAMAGES (INCLUDING,
 *  BUT NOT LIMITED TO, PROCUREMENT OF SUBSTITUTE GOODS OR SERVICES;
 *  LOSS OF USE, DATA, OR PROFITS; OR BUSINESS INTERRUPTION) HOWEVER
 *  CAUSED AND ON ANY THEORY OF LIABILITY, WHETHER IN CONTRACT, STRICT
 *  LIABILITY, OR TORT (INCLUDING NEGLIGENCE OR OTHERWISE) ARISING IN
 *  ANY WAY OUT OF THE USE OF THIS SOFTWARE, EVEN IF ADVISED OF THE
 *  POSSIBILITY OF SUCH DAMAGE.
 *
 * $Id$
 *
 */

#ifndef PCL_REGISTRATION_OPENGR_HPP_
#define PCL_REGISTRATION_OPENGR_HPP_

#include <pcl/io/ply_io.h>

////////////////////////////////////////////////////////////////////////////////////////////////////////////////////////
namespace pcl {
template <typename PointSource, typename PointTarget> void
pcl::Super4PCS<PointSource, PointTarget>::computeTransformation (PointCloudSource &output, const Eigen::Matrix4f& guess)
{
  using namespace gr;

  // Initialize results
  final_transformation_ = guess;

  constexpr ::gr::Utils::LogLevel loglvl = ::gr::Utils::Verbose;

  gr::Utils::Logger logger(loglvl);
  MatcherType matcher(options_, logger);

  SamplerType sampler;
  TransformVisitor visitor;

  std::vector<gr::Point3D> set1, set2;

  // init Super4PCS point cloud internal structure
  auto fillPointSet = [] (const PointCloudSource& m, std::vector<gr::Point3D>& out) {
      out.clear();
      out.reserve(m.size());

      // TODO: copy other point-wise information, if any
      for(size_t i = 0; i< m.size(); i++){
          const auto& point = m[i];
          out.emplace_back(point.x, point.y, point.z);
      }
  };
  fillPointSet(*target_, set1);
  fillPointSet(*input_, set2);;

<<<<<<< HEAD
  float score = matcher.ComputeTransformation(set1, set2, final_transformation_, sampler, visitor);
=======
  fitness_score_ = matcher.ComputeTransformation(set1, &set2, final_transformation_, sampler, visitor);
>>>>>>> 0967cd88

  transformPointCloud (*input_, output, final_transformation_);

  pcl::console::print_highlight ("Final score: %f\n", fitness_score_);

  converged_ = true;
}
}

#endif
<|MERGE_RESOLUTION|>--- conflicted
+++ resolved
@@ -77,11 +77,7 @@
   fillPointSet(*target_, set1);
   fillPointSet(*input_, set2);;
 
-<<<<<<< HEAD
   float score = matcher.ComputeTransformation(set1, set2, final_transformation_, sampler, visitor);
-=======
-  fitness_score_ = matcher.ComputeTransformation(set1, &set2, final_transformation_, sampler, visitor);
->>>>>>> 0967cd88
 
   transformPointCloud (*input_, output, final_transformation_);
 
